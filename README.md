--- conflicted
+++ resolved
@@ -6,11 +6,8 @@
 
 - Prompt the user for a research topic.
 - Generate a high-value, innovative and practical research idea using GPT-5.
-<<<<<<< HEAD
-- Draft a full research paper in LaTeX with sections (Abstract, Introduction, Methodology, Experiments, Results, Conclusion) and associated code, saved to an output directory.
-=======
+ 
 - Draft a full research paper with sections (Abstract, Introduction, Methodology, Experiments, Results, Conclusion) and associated code, saved to a unique subdirectory inside an output directory.
->>>>>>> 0940f866
 - Peer review the generated paper using GPT-5 acting as a top journal reviewer and provide constructive feedback.
 - Automatically decide whether the paper is ready for submission. If not, revise the paper based on the review feedback and produce a unified diff showing the changes.
 - Apply the diff to update the paper and any associated code.
@@ -30,9 +27,7 @@
 
 python sciresearch_workflow.py --topic "quantum computing algorithms" --output-dir ./output
 ```
-
-<<<<<<< HEAD
+ 
 The script will generate a research idea, write a paper into the specified output directory (`output/paper.tex`), review and revise it if necessary. Code blocks written using the LaTeX `lstlisting` environment will be extracted into `code_#.py` files.
-=======
-The script will generate a research idea, write a paper into a timestamped subdirectory within the specified output directory (e.g., `output/20230826_123456/paper.tex`), review and revise it if necessary.
->>>>>>> 0940f866
+ 
+ 