#!/usr/bin/env python3
import os
import argparse
import openai
from pathlib import Path
import difflib
import re
from datetime import datetime


def call_openai(model, prompt):
    """Call the OpenAI ChatCompletion API with a single user prompt."""
    response = openai.ChatCompletion.create(
        model=model,
        messages=[{"role": "user", "content": prompt}]
    )
    return response.choices[0].message.content.strip()


def generate_idea(topic: str, model: str) -> str:
    """Generate a high-value research idea for the given topic."""
    prompt = (
        f"Provide a high-value, innovative and practical research idea for the topic: {topic}. "
        "Ensure the idea lends itself to rigorous methodology and clear exposition. "
        "Respond with a concise description."
    )
    return call_openai(model, prompt)


def write_paper(topic: str, idea: str, model: str) -> str:
    """Draft a full research paper given a topic and research idea."""
    prompt = (
        "You are an expert researcher. Write a full research paper based on the following topic and idea.\n"
        f"Topic: {topic}\n"
        f"Idea: {idea}\n\n"
<<<<<<< HEAD
        "The paper should include the following sections: Abstract, Introduction, Related Work, Methodology, "
        "Experiments, Results, Discussion, Conclusion, References.\n"
        "Use LaTeX formatting for a full-length paper, employing appropriate section commands. \n"
        "If code is necessary for the experiments, include it using the LaTeX lstlisting environment with "
        "language=Python.\n"
        "Ensure rigorous methodology and clear exposition throughout."
=======
        "The paper should include the following sections: Abstract, Introduction, Methodology, Experiments, "
        "Results, Conclusion.\n"
        "Provide the complete paper as a LaTeX document using \\documentclass{article}.\n"
        "If code is necessary for the experiments, include it using the LaTeX lstlisting environment: "
        "\\begin{lstlisting}[language=Python] ... \\end{lstlisting}."
>>>>>>> db132b58
    )
    return call_openai(model, prompt)


def review_paper(paper_content: str, model: str) -> str:
    """Ask the model to review the paper as a top journal peer reviewer."""
    prompt = (
        "You are a top journal peer reviewer. Please review the following research paper and provide "
        "constructive feedback on its novelty, clarity of exposition, rigor of methodology, and significance. "
        "Identify any issues that need to be addressed before publication.\n\n"
        f"Paper:\n{paper_content}"
    )
    return call_openai(model, prompt)


def evaluate_paper(paper_content: str, feedback: str, model: str) -> str:
    """Determine if the paper is ready for submission based on the review feedback."""
    prompt = (
        "You are a journal editor evaluating a paper and the peer review feedback. Decide whether the paper "
        "is of top quality and can be submitted to a top journal without any modifications. Respond with 'YES' "
        "if it is ready, otherwise respond with 'NO' and briefly explain why.\n\n"
        f"Paper:\n{paper_content}\n\n"
        f"Review Feedback:\n{feedback}"
    )
    return call_openai(model, prompt)


def revise_paper(paper_content: str, feedback: str, model: str) -> str:
    """Revise the paper based on review feedback."""
    prompt = (
        "Based on the reviewer feedback provided, revise the research paper to address all issues and improve its "
<<<<<<< HEAD
        "quality. Ensure rigorous methodology and clear exposition. Provide the complete revised paper in LaTeX "
        "format. Do not include any explanations, only the revised paper.\n\n"
=======
        "quality. Provide the complete revised paper as a LaTeX document using \\documentclass{article}. Use the "
        "lstlisting environment for any Python code blocks. Do not include any explanations, only the revised paper.\n\n"
>>>>>>> db132b58
        f"Original Paper:\n{paper_content}\n\n"
        f"Review Feedback:\n{feedback}"
    )
    return call_openai(model, prompt)


def save_paper_and_code(paper_content: str, output_dir: str) -> Path:
<<<<<<< HEAD
    """Save the paper and any Python code blocks to the output directory."""
    output_path = Path(output_dir)
    output_path.mkdir(parents=True, exist_ok=True)
    paper_path = output_path / "paper.tex"
    paper_path.write_text(paper_content, encoding="utf-8")
    # extract python code blocks from LaTeX lstlisting or Markdown fences
    code_blocks = re.findall(r"\\begin{lstlisting}.*?\n(.*?)\\end{lstlisting}", paper_content, re.DOTALL)
    if not code_blocks:
        code_blocks = re.findall(r"```python(.*?)```", paper_content, re.DOTALL)
=======
 
    """Save the paper and any Python code blocks to a unique subdirectory.

    A timestamped subfolder is created inside ``output_dir`` so multiple
    papers can coexist. If ``output_dir`` already points to an existing paper
    directory (containing ``paper.tex``), files are updated in place. The path
    to the directory where files are written is returned for subsequent steps.
    """
    base_path = Path(output_dir)

    if (base_path / "paper.tex").exists():
        paper_dir = base_path
    else:
        base_path.mkdir(parents=True, exist_ok=True)
        paper_dir = base_path / datetime.now().strftime("%Y%m%d_%H%M%S")
        paper_dir.mkdir(parents=True, exist_ok=True)

    paper_path = paper_dir / "paper.tex"
    paper_path.write_text(paper_content, encoding="utf-8")

    # extract python code blocks
    code_blocks = re.findall(r"```python(.*?)```", paper_content, re.DOTALL)
 
>>>>>>> db132b58
    for idx, code in enumerate(code_blocks, 1):
        code_file = paper_dir / f"code_{idx}.py"
        code_file.write_text(code.strip(), encoding="utf-8")
    return paper_dir


def apply_diff_and_save(original_path: Path, new_content: str) -> str:
    """Apply modifications to the original file and return a unified diff."""
    original = original_path.read_text(encoding="utf-8")
    diff = difflib.unified_diff(
        original.splitlines(),
        new_content.splitlines(),
        fromfile=str(original_path),
        tofile="revised_" + original_path.name,
        lineterm=""
    )
    diff_text = "\n".join(diff)
    # write revised content
    original_path.write_text(new_content, encoding="utf-8")
    return diff_text


def main():
    parser = argparse.ArgumentParser(
        description="Run a simple sci research workflow using OpenAI models."
    )
    parser.add_argument("--topic", required=True, help="Research topic.")
    parser.add_argument(
        "--output-dir", default="output", help="Directory to store the generated paper and code."
    )
    parser.add_argument(
        "--model", default="gpt-5", help="OpenAI model to use (default: gpt-5)."
    )
    parser.add_argument(
        "--max-iters",
        type=int,
        default=3,
        help="Maximum number of review/evaluation/revision cycles (default: 3)",
    )
    args = parser.parse_args()

    api_key = os.environ.get("OPENAI_API_KEY")
    if not api_key:
        raise EnvironmentError("OPENAI_API_KEY environment variable is not set.")
    openai.api_key = api_key

    # Step 1: Generate research idea
    idea = generate_idea(args.topic, args.model)
    print(f"Generated Idea:\n{idea}\n")

    # Step 2: Write research paper
    paper_content = write_paper(args.topic, idea, args.model)
    paper_dir = save_paper_and_code(paper_content, args.output_dir)
    paper_path = paper_dir / "paper.tex"
    print(f"Initial paper saved to {paper_path}")

<<<<<<< HEAD
    for iteration in range(1, args.max_iters + 1):
        print(f"\n--- Review Cycle {iteration} ---")
        feedback = review_paper(paper_content, args.model)
        print(f"Reviewer Feedback:\n{feedback}\n")

        decision = evaluate_paper(paper_content, feedback, args.model)
        print(f"Editor Decision: {decision}\n")
        if decision.strip().upper().startswith("YES"):
            print("Paper is ready for submission. Workflow completed.")
            break

        revised_content = revise_paper(paper_content, feedback, args.model)
        diff_text = apply_diff_and_save(paper_path, revised_content)
        save_paper_and_code(revised_content, args.output_dir)
        print("Paper revised and saved. Diff between versions:\n")
        print(diff_text)
        paper_content = revised_content
    else:
        print("Maximum review iterations reached without editor approval.")
=======
    # Step 3: Review the paper
    feedback = review_paper(paper_content, args.model)
    print(f"Reviewer Feedback:\n{feedback}\n")

    # Step 4: Evaluate
    decision = evaluate_paper(paper_content, feedback, args.model)
    print(f"Editor Decision: {decision}\n")
    if decision.strip().upper().startswith("YES"):
        print("Paper is ready for submission. Workflow completed.")
        return

    # Step 5: Revise based on feedback
    revised_content = revise_paper(paper_content, feedback, args.model)
    diff_text = apply_diff_and_save(paper_path, revised_content)
    save_paper_and_code(revised_content, paper_dir)  # update any code files
    print("Paper revised and saved. Diff between versions:\n")
    print(diff_text)
>>>>>>> db132b58


if __name__ == "__main__":
    main()<|MERGE_RESOLUTION|>--- conflicted
+++ resolved
@@ -33,20 +33,14 @@
         "You are an expert researcher. Write a full research paper based on the following topic and idea.\n"
         f"Topic: {topic}\n"
         f"Idea: {idea}\n\n"
-<<<<<<< HEAD
+ 
         "The paper should include the following sections: Abstract, Introduction, Related Work, Methodology, "
         "Experiments, Results, Discussion, Conclusion, References.\n"
         "Use LaTeX formatting for a full-length paper, employing appropriate section commands. \n"
         "If code is necessary for the experiments, include it using the LaTeX lstlisting environment with "
         "language=Python.\n"
         "Ensure rigorous methodology and clear exposition throughout."
-=======
-        "The paper should include the following sections: Abstract, Introduction, Methodology, Experiments, "
-        "Results, Conclusion.\n"
-        "Provide the complete paper as a LaTeX document using \\documentclass{article}.\n"
-        "If code is necessary for the experiments, include it using the LaTeX lstlisting environment: "
-        "\\begin{lstlisting}[language=Python] ... \\end{lstlisting}."
->>>>>>> db132b58
+ 
     )
     return call_openai(model, prompt)
 
@@ -78,13 +72,10 @@
     """Revise the paper based on review feedback."""
     prompt = (
         "Based on the reviewer feedback provided, revise the research paper to address all issues and improve its "
-<<<<<<< HEAD
-        "quality. Ensure rigorous methodology and clear exposition. Provide the complete revised paper in LaTeX "
-        "format. Do not include any explanations, only the revised paper.\n\n"
-=======
+ 
         "quality. Provide the complete revised paper as a LaTeX document using \\documentclass{article}. Use the "
         "lstlisting environment for any Python code blocks. Do not include any explanations, only the revised paper.\n\n"
->>>>>>> db132b58
+ 
         f"Original Paper:\n{paper_content}\n\n"
         f"Review Feedback:\n{feedback}"
     )
@@ -92,17 +83,7 @@
 
 
 def save_paper_and_code(paper_content: str, output_dir: str) -> Path:
-<<<<<<< HEAD
-    """Save the paper and any Python code blocks to the output directory."""
-    output_path = Path(output_dir)
-    output_path.mkdir(parents=True, exist_ok=True)
-    paper_path = output_path / "paper.tex"
-    paper_path.write_text(paper_content, encoding="utf-8")
-    # extract python code blocks from LaTeX lstlisting or Markdown fences
-    code_blocks = re.findall(r"\\begin{lstlisting}.*?\n(.*?)\\end{lstlisting}", paper_content, re.DOTALL)
-    if not code_blocks:
-        code_blocks = re.findall(r"```python(.*?)```", paper_content, re.DOTALL)
-=======
+ 
  
     """Save the paper and any Python code blocks to a unique subdirectory.
 
@@ -126,7 +107,7 @@
     # extract python code blocks
     code_blocks = re.findall(r"```python(.*?)```", paper_content, re.DOTALL)
  
->>>>>>> db132b58
+ 
     for idx, code in enumerate(code_blocks, 1):
         code_file = paper_dir / f"code_{idx}.py"
         code_file.write_text(code.strip(), encoding="utf-8")
@@ -183,7 +164,7 @@
     paper_path = paper_dir / "paper.tex"
     print(f"Initial paper saved to {paper_path}")
 
-<<<<<<< HEAD
+ 
     for iteration in range(1, args.max_iters + 1):
         print(f"\n--- Review Cycle {iteration} ---")
         feedback = review_paper(paper_content, args.model)
@@ -203,25 +184,7 @@
         paper_content = revised_content
     else:
         print("Maximum review iterations reached without editor approval.")
-=======
-    # Step 3: Review the paper
-    feedback = review_paper(paper_content, args.model)
-    print(f"Reviewer Feedback:\n{feedback}\n")
-
-    # Step 4: Evaluate
-    decision = evaluate_paper(paper_content, feedback, args.model)
-    print(f"Editor Decision: {decision}\n")
-    if decision.strip().upper().startswith("YES"):
-        print("Paper is ready for submission. Workflow completed.")
-        return
-
-    # Step 5: Revise based on feedback
-    revised_content = revise_paper(paper_content, feedback, args.model)
-    diff_text = apply_diff_and_save(paper_path, revised_content)
-    save_paper_and_code(revised_content, paper_dir)  # update any code files
-    print("Paper revised and saved. Diff between versions:\n")
-    print(diff_text)
->>>>>>> db132b58
+ 
 
 
 if __name__ == "__main__":
