#!/usr/bin/env python3
import os
import argparse
import openai
from pathlib import Path
import difflib
import re
from datetime import datetime


def call_openai(model, prompt):
    """Call the OpenAI ChatCompletion API with a single user prompt."""
    response = openai.ChatCompletion.create(
        model=model,
        messages=[{"role": "user", "content": prompt}]
    )
    return response.choices[0].message.content.strip()


def generate_idea(topic: str, field: str, question: str, model: str) -> str:
    """Generate a high-value research idea for the given topic, field and question."""
    prompt = (
<<<<<<< HEAD
        f"Provide a high-value, innovative and practical research idea in the field of {field} "
        f"for the topic '{topic}' that addresses the question: {question}. Respond with a concise description."
=======
        f"Provide a high-value, innovative and practical research idea for the topic: {topic}. "
        "Ensure the idea lends itself to rigorous methodology and clear exposition. "
        "Respond with a concise description."
>>>>>>> ad507ab0
    )
    return call_openai(model, prompt)


def write_paper(topic: str, field: str, question: str, idea: str, model: str) -> str:
    """Draft a full research paper given a topic, field, research question and idea."""
    prompt = (
        "You are an expert researcher. Write a full research paper based on the following information.\n"
        f"Field: {field}\n"
        f"Topic: {topic}\n"
        f"Research Question: {question}\n"
        f"Idea: {idea}\n\n"
 
        "The paper should include the following sections: Abstract, Introduction, Related Work, Methodology, "
        "Experiments, Results, Discussion, Conclusion, References.\n"
        "Use LaTeX formatting for a full-length paper, employing appropriate section commands. \n"
        "If code is necessary for the experiments, include it using the LaTeX lstlisting environment with "
        "language=Python.\n"
        "Ensure rigorous methodology and clear exposition throughout."
 
    )
    return call_openai(model, prompt)


def review_paper(paper_content: str, model: str) -> str:
    """Ask the model to review the paper as a top journal peer reviewer."""
    prompt = (
        "You are a top journal peer reviewer. Please review the following research paper and provide "
        "constructive feedback on its novelty, clarity of exposition, rigor of methodology, and significance. "
        "Identify any issues that need to be addressed before publication.\n\n"
        f"Paper:\n{paper_content}"
    )
    return call_openai(model, prompt)


def evaluate_paper(paper_content: str, feedback: str, model: str) -> str:
    """Determine if the paper is ready for submission based on the review feedback."""
    prompt = (
        "You are a journal editor evaluating a paper and the peer review feedback. Decide whether the paper "
        "is of top quality and can be submitted to a top journal without any modifications. Respond with 'YES' "
        "if it is ready, otherwise respond with 'NO' and briefly explain why.\n\n"
        f"Paper:\n{paper_content}\n\n"
        f"Review Feedback:\n{feedback}"
    )
    return call_openai(model, prompt)


def revise_paper(paper_content: str, feedback: str, model: str) -> str:
    """Revise the paper based on review feedback."""
    prompt = (
        "Based on the reviewer feedback provided, revise the research paper to address all issues and improve its "
 
        "quality. Provide the complete revised paper as a LaTeX document using \\documentclass{article}. Use the "
        "lstlisting environment for any Python code blocks. Do not include any explanations, only the revised paper.\n\n"
 
        f"Original Paper:\n{paper_content}\n\n"
        f"Review Feedback:\n{feedback}"
    )
    return call_openai(model, prompt)


def save_paper_and_code(paper_content: str, output_dir: str) -> Path:
 
 
 
    """Save the paper and any Python code blocks to a unique subdirectory.

    A timestamped subfolder is created inside ``output_dir`` so multiple
    papers can coexist. If ``output_dir`` already points to an existing paper
    directory (containing ``paper.tex``), files are updated in place. The path
    to the directory where files are written is returned for subsequent steps.
    """
    base_path = Path(output_dir)

    if (base_path / "paper.tex").exists():
        paper_dir = base_path
    else:
        base_path.mkdir(parents=True, exist_ok=True)
        paper_dir = base_path / datetime.now().strftime("%Y%m%d_%H%M%S")
        paper_dir.mkdir(parents=True, exist_ok=True)

    paper_path = paper_dir / "paper.tex"
 
    paper_path.write_text(paper_content, encoding="utf-8")

    # extract python code blocks
    code_blocks = re.findall(r"```python(.*?)```", paper_content, re.DOTALL)
 
 
    for idx, code in enumerate(code_blocks, 1):
        code_file = paper_dir / f"code_{idx}.py"
        code_file.write_text(code.strip(), encoding="utf-8")
    return paper_dir


def apply_diff_and_save(original_path: Path, new_content: str) -> str:
    """Apply modifications to the original file and return a unified diff."""
    original = original_path.read_text(encoding="utf-8")
    diff = difflib.unified_diff(
        original.splitlines(),
        new_content.splitlines(),
        fromfile=str(original_path),
        tofile="revised_" + original_path.name,
        lineterm=""
    )
    diff_text = "\n".join(diff)
    # write revised content
    original_path.write_text(new_content, encoding="utf-8")
    return diff_text


def main():
    parser = argparse.ArgumentParser(
        description="Run a simple sci research workflow using OpenAI models.",
    )
    parser.add_argument("--topic", required=True, help="Research topic.")
    parser.add_argument(
        "--output-dir", default="output", help="Directory to store the generated paper and code.",
    )
    parser.add_argument(
        "--model", default="gpt-5", help="OpenAI model to use (default: gpt-5).",
    )
<<<<<<< HEAD
    parser.add_argument("--field", help="Research field.")
    parser.add_argument("--question", help="Specific research question to address.")
=======
    parser.add_argument(
        "--max-iters",
        type=int,
        default=3,
        help="Maximum number of review/evaluation/revision cycles (default: 3)",
    )
>>>>>>> ad507ab0
    args = parser.parse_args()

    if not args.field:
        args.field = input("Enter research field: ").strip()
    if not args.question:
        args.question = input("Enter research question: ").strip()

    api_key = os.environ.get("OPENAI_API_KEY")
    if not api_key:
        raise EnvironmentError("OPENAI_API_KEY environment variable is not set.")
    openai.api_key = api_key

<<<<<<< HEAD
    # Step 1: Generate research idea
    idea = generate_idea(args.topic, args.field, args.question, args.model)
    print(f"Generated Idea:\n{idea}\n")

    # Step 2: Write research paper
    paper_content = write_paper(args.topic, args.field, args.question, idea, args.model)
    paper_path = save_paper_and_code(paper_content, args.output_dir)
    print(f"Initial paper saved to {paper_path}")

    # Step 3: Review the paper
    feedback = review_paper(paper_content, args.model)
    print(f"Reviewer Feedback:\n{feedback}\n")

    # Step 4: Evaluate
    decision = evaluate_paper(paper_content, feedback, args.model)
    print(f"Editor Decision: {decision}\n")
    if decision.strip().upper().startswith("YES"):
        print("Paper is ready for submission. Workflow completed.")
        return

    # Step 5: Revise based on feedback
    revised_content = revise_paper(paper_content, feedback, args.model)
    diff_text = apply_diff_and_save(paper_path, revised_content)
    save_paper_and_code(revised_content, args.output_dir)  # update any code files
    print("Paper revised and saved. Diff between versions:\n")
    print(diff_text)
=======
 
    output_dir = Path(args.output_dir)
    paper_path = output_dir / "paper.tex"

    if paper_path.exists():
        paper_content = paper_path.read_text(encoding="utf-8")
        print(f"Loaded existing paper from {paper_path}")
    else:
        # Step 1: Generate research idea
        idea = generate_idea(args.topic, args.model)
        print(f"Generated Idea:\n{idea}\n")

        # Step 2: Write research paper
        paper_content = write_paper(args.topic, idea, args.model)
        paper_path = save_paper_and_code(paper_content, args.output_dir)
        print(f"Initial paper saved to {paper_path}")
 

 
    for iteration in range(1, args.max_iters + 1):
        print(f"\n--- Review Cycle {iteration} ---")
        feedback = review_paper(paper_content, args.model)
        print(f"Reviewer Feedback:\n{feedback}\n")

        decision = evaluate_paper(paper_content, feedback, args.model)
        print(f"Editor Decision: {decision}\n")
        if decision.strip().upper().startswith("YES"):
            print("Paper is ready for submission. Workflow completed.")
            break

        revised_content = revise_paper(paper_content, feedback, args.model)
        diff_text = apply_diff_and_save(paper_path, revised_content)
        save_paper_and_code(revised_content, args.output_dir)
        print("Paper revised and saved. Diff between versions:\n")
        print(diff_text)
        paper_content = revised_content
    else:
        print("Maximum review iterations reached without editor approval.")
 
>>>>>>> ad507ab0


if __name__ == "__main__":
    main()<|MERGE_RESOLUTION|>--- conflicted
+++ resolved
@@ -20,14 +20,11 @@
 def generate_idea(topic: str, field: str, question: str, model: str) -> str:
     """Generate a high-value research idea for the given topic, field and question."""
     prompt = (
-<<<<<<< HEAD
-        f"Provide a high-value, innovative and practical research idea in the field of {field} "
-        f"for the topic '{topic}' that addresses the question: {question}. Respond with a concise description."
-=======
+ 
         f"Provide a high-value, innovative and practical research idea for the topic: {topic}. "
         "Ensure the idea lends itself to rigorous methodology and clear exposition. "
         "Respond with a concise description."
->>>>>>> ad507ab0
+ 
     )
     return call_openai(model, prompt)
 
@@ -150,17 +147,17 @@
     parser.add_argument(
         "--model", default="gpt-5", help="OpenAI model to use (default: gpt-5).",
     )
-<<<<<<< HEAD
+ 
     parser.add_argument("--field", help="Research field.")
     parser.add_argument("--question", help="Specific research question to address.")
-=======
+ 
     parser.add_argument(
         "--max-iters",
         type=int,
         default=3,
         help="Maximum number of review/evaluation/revision cycles (default: 3)",
     )
->>>>>>> ad507ab0
+ 
     args = parser.parse_args()
 
     if not args.field:
@@ -173,7 +170,7 @@
         raise EnvironmentError("OPENAI_API_KEY environment variable is not set.")
     openai.api_key = api_key
 
-<<<<<<< HEAD
+ 
     # Step 1: Generate research idea
     idea = generate_idea(args.topic, args.field, args.question, args.model)
     print(f"Generated Idea:\n{idea}\n")
@@ -200,7 +197,7 @@
     save_paper_and_code(revised_content, args.output_dir)  # update any code files
     print("Paper revised and saved. Diff between versions:\n")
     print(diff_text)
-=======
+ 
  
     output_dir = Path(args.output_dir)
     paper_path = output_dir / "paper.tex"
@@ -240,7 +237,7 @@
     else:
         print("Maximum review iterations reached without editor approval.")
  
->>>>>>> ad507ab0
+ 
 
 
 if __name__ == "__main__":
